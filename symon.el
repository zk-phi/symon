;;; symon.el --- tiny graphical system monitor

;; Copyright (C) 2015 zk_phi

;; This program is free software; you can redistribute it and/or modify
;; it under the terms of the GNU General Public License as published by
;; the Free Software Foundation; either version 2 of the License, or
;; (at your option) any later version.
;;
;; This program is distributed in the hope that it will be useful,
;; but WITHOUT ANY WARRANTY; without even the implied warranty of
;; MERCHANTABILITY or FITNESS FOR A PARTICULAR PURPOSE. See the
;; GNU General Public License for more details.
;;
;; You should have received a copy of the GNU General Public License
;; along with this program; if not, write to the Free Software
;; Foundation, Inc., 51 Franklin St, Fifth Floor, Boston, MA 02110-1301 USA

;; Author: zk_phi
;; URL: http://hins11.yu-yake.com/
;; Version: 1.0.0

;;; Commentary:

;; Load this script
;;
;;   (require 'symon)
;;
;; and turn on `symon-mode'.
;;
;;   (symon-mode)
;;
;; then a tiny system monitor is displayed in minibuffer, during idle.

;;; Change Log:

;;; Code:

(require 'battery)
(require 'ring)

(defconst symon-version "1.0.0")

(defgroup symon nil
  "tiny graphical system monitor"
  :group 'emacs)

;; + customs

(defcustom symon-refresh-rate 3
  "refresh rate of symon display. *set this option BEFORE
  enabling `symon-mode'.*"
  :group 'symon)

(defcustom symon-delay 2
  "delay in seconds until symon is displayed. *set this option
BEFORE enabling `symon-mode'.*"
  :group 'symon)

(defcustom symon-history-size 50
  "number of old values to keep. sparklines grow faster when set
smaller. *set this option BEFORE enabling `symon-mode'.*"
  :group 'symon)

(defcustom symon-monitors
  (cond ((memq system-type '(gnu/linux cygwin))
         '(symon-linux-memory-monitor
           symon-linux-cpu-monitor
           symon-linux-battery-monitor))
        ((memq system-type '(windows-nt))
         '(symon-windows-memory-monitor
           symon-windows-cpu-monitor
           symon-windows-battery-monitor)))
  "list of monitors used to read system statuses. *set this
  option BEFORE enabling `symon-mode'.*")

(defcustom symon-hidpi-display nil
  "hidpi image on or off."
  :group 'symon)

(defcustom symon-sparkline-height 11
  "height of sparklines."
  :group 'symon)

(defcustom symon-sparkline-width 80
  "width of sparklines."
  :group 'symon)

(defcustom symon-sparkline-ascent 100
  "`:ascent' property for sparklines."
  :group 'symon)

(defcustom symon-sparkline-type 'symon-sparkline-type-plain
  "type of sparklines."
  :group 'symon)

(defcustom symon-network-rx-upper-bound 300
  "upper-bound of sparkline for network RX status."
  :group 'symon)

(defcustom symon-network-tx-upper-bound 100
  "upper-bound of sparkline for network TX status."
  :group 'symon)

;; + utilities

(defun symon--upscale-image (bits width height)
  "double the size of BITS in each dimension."
  (let ((fatbits (make-bool-vector (* width height 4) nil)))
    (dotimes (y height)
      (dotimes (x width)
	(let* ((pixel (aref bits (+ (* y width) x))) ;; original pixel value
	      (width*2 (* width 2))
	      (x*2 (* x 2))
	      (y*2 (* y 2 width*2)))
	  ;; replicate the pixel 4 times (increase the coverage by 2X)
	  (aset fatbits (+ y*2 x*2) pixel)
	  (aset fatbits (+ y*2 x*2 1) pixel)
	  (aset fatbits (+ y*2 width*2 x*2) pixel)
	  (aset fatbits (+ y*2 width*2 x*2 1) pixel))))
    fatbits))

(defun symon--create-image (data width height)
  "contsruct an image from a vector of bits."
  (if symon-hidpi-display
      ;; upscale the image on a hidpi display
      (progn
	(setq data (symon--upscale-image data width height))
	(setq width (* width 2))
	(setq height (* height 2))))
  `(image :type xbm :data ,data :ascent 100 :height ,height :width ,width))

(defun symon--make-sparkline (list &optional minimum maximum)
  "make sparkline image from LIST."
  (let ((num-samples (length list)))
    (unless (zerop num-samples)
      (let* ((image-data (funcall symon-sparkline-type))
             (maximum (if maximum (float maximum) 100.0))
             (minimum (if minimum (float minimum) 0.0))
             (height-per-point (/ symon-sparkline-height (1+ (- maximum minimum))))
             (width-per-sample (/ symon-sparkline-width (float num-samples)))
             (samples (apply 'vector list))
             sample y ix)
        (dotimes (x symon-sparkline-width)
          (setq sample (aref samples (floor (/ x width-per-sample))))
          (when (numberp sample)
            (setq y (floor (* (- sample minimum) height-per-point)))
            (when (and (<= 0 y) (< y symon-sparkline-height))
<<<<<<< HEAD
              (aset image-data (+ (* (- symon-sparkline-height y 1)
                                     symon-sparkline-width) x) t))))
        `(image :type xbm :data ,image-data :ascent ,symon-sparkline-ascent
                :height ,symon-sparkline-height :width ,symon-sparkline-width)))))
=======
              (setq ix (+ (* (- symon-sparkline-height y 1) symon-sparkline-width) x))
              (aset image-data ix (not (aref image-data ix))))))
	(symon--create-image image-data symon-sparkline-width symon-sparkline-height)))))
>>>>>>> 92430f14

(defun symon--make-history-ring ()
  "like `(make-ring symon-history-size)' but filled with `nil'."
  (cons 0 (cons symon-history-size (make-vector symon-history-size nil))))

;; + sparkline types

;; a sparkline type is a function, which takes no arguments and
;; returns a (symon-sparkline-height * symon-sparkline-width) bool
;; vector.

(defun symon-sparkline-type-plain ()
  "returns a plain sparkline base."
  (make-bool-vector (* symon-sparkline-height symon-sparkline-width) nil))

(defun symon-sparkline-type-bounded ()
  "returns a boxed sparkline base."
  (let ((vec (make-bool-vector
              (* symon-sparkline-height symon-sparkline-width) nil)))
    ;; top/bottom line
    (let ((y1 0) (y2 (1- symon-sparkline-height)))
     (dotimes (x/2 (/ symon-sparkline-width 2))
       (aset vec (+ (* y1 symon-sparkline-width) (* x/2 2)) t)
       (aset vec (+ (* y2 symon-sparkline-width) (* x/2 2)) t)))
    vec))

(defun symon-sparkline-type-gridded ()
  "returns a boxed sparkline base."
  (let ((vec (make-bool-vector
              (* symon-sparkline-height symon-sparkline-width) nil)))
    ;; horizontal lines
    (let ((y1 0)
          (y2 (/ symon-sparkline-height 2))
          (y3 (1- symon-sparkline-height)))
      (dotimes (x/2 (/ symon-sparkline-width 2))
        (aset vec (+ (* y1 symon-sparkline-width) (* x/2 2)) t)
        (aset vec (+ (* y2 symon-sparkline-width) (* x/2 2)) t)
        (aset vec (+ (* y3 symon-sparkline-width) (* x/2 2)) t)))
    ;; vertical lines
    (let ((x1 0)
          (x2 (/ symon-sparkline-width 4))
          (x3 (/ symon-sparkline-width 2))
          (x4 (/ (* symon-sparkline-width 3) 4))
          (x5 (1- symon-sparkline-width)))
      (dotimes (y/2 (/ symon-sparkline-height 2))
        (aset vec (+ (* (* y/2 2) symon-sparkline-width) x1) t)
        (aset vec (+ (* (* y/2 2) symon-sparkline-width) x2) t)
        (aset vec (+ (* (* y/2 2) symon-sparkline-width) x3) t)
        (aset vec (+ (* (* y/2 2) symon-sparkline-width) x4) t)
        (aset vec (+ (* (* y/2 2) symon-sparkline-width) x5) t)))
    vec))

;; + symon monitors

;; a symon monitor is a vector of 3 functions: [SETUP-FN CLEANUP-FN
;; DISPLAY-FN]. SETUP-FN is called on activation of `symon-mode', and
;; expected to setup Emacs to fetch status values in a specific
;; interval. CLEANUP-FN is called on deactivation and expected to tell
;; Emacs to stop fetching. DISPLAY-FN is called just before displaying
;; monitor, and must return display string for the monitor.

;;   + define-symon-monitor

(defmacro define-symon-monitor (name &rest plist)
  (let* ((cell (make-vector 2 nil))
         (sparkline (plist-get plist :sparkline))
         (interval (or (plist-get plist :interval) 'symon-refresh-rate))
         (display (plist-get plist :display))
         (update-fn
          `(lambda ()
             (ring-insert (aref ,cell 0) ,(plist-get plist :fetch))))
         (setup-fn
          `(lambda ()
             (aset ,cell 0 (symon--make-history-ring))
             (aset ,cell 1 (run-with-timer 0 ,interval ,update-fn))
             ,(plist-get plist :setup)
             (funcall ,update-fn)))
         (cleanup-fn
          `(lambda ()
             (cancel-timer (aref ,cell 1))
             ,(plist-get plist :cleanup)))
         (display-fn
          (if display `(lambda () (concat ,display " "))
            `(lambda ()
               (let* ((lst (ring-elements (aref ,cell 0)))
                      (val (car lst)))
                 (concat ,(plist-get plist :index)
                         (if (not (numberp val)) "N/A "
                           (concat (format "%d%s " val ,(plist-get plist :unit))
                                   (let ((annot ,(plist-get plist :annotation)))
                                     (when annot (concat "(" annot ") ")))))
                         ,(when sparkline
                            `(when (window-system)
                               (concat (propertize " " 'display
                                                   (symon--make-sparkline
                                                    lst
                                                    ,(plist-get plist :lower-bound)
                                                    ,(plist-get plist :upper-bound)))
                                       " ")))))))))
    `(put ',name 'symon-monitor (vector ,setup-fn ,cleanup-fn ,display-fn))))

;;   + linux monitors

(defun symon-linux--read-lines (file reader indices)
  (with-temp-buffer
    (insert-file-contents file)
    (goto-char 1)
    (mapcar (lambda (index)
              (save-excursion
                (when (search-forward-regexp (concat "^" index "\\(.*\\)$") nil t)
                  (if reader
                      (funcall reader (match-string 1))
                    (match-string 1)))))
            indices)))

(defvar symon-linux--last-cpu-ticks nil)

(define-symon-monitor symon-linux-cpu-monitor
  :index "CPU:" :unit "%" :sparkline t
  :setup (setq symon-linux--last-cpu-ticks nil)
  :fetch (cl-destructuring-bind (cpu)
             (symon-linux--read-lines
              "/proc/stat" (lambda (str) (mapcar 'read (split-string str nil t))) '("cpu"))
           (let ((total (apply '+ cpu)) (idle (nth 3 cpu)))
             (prog1 (when symon-linux--last-cpu-ticks
                      (let ((total-diff (- total (car symon-linux--last-cpu-ticks)))
                            (idle-diff (- idle (cdr symon-linux--last-cpu-ticks))))
                        (/ (* (- total-diff idle-diff) 100) total-diff)))
               (setq symon-linux--last-cpu-ticks (cons total idle))))))

(define-symon-monitor symon-linux-memory-monitor
  :index "MEM:" :unit "%" :sparkline t
  :fetch (cl-destructuring-bind (memtotal memavailable memfree buffers cached)
             (symon-linux--read-lines
              "/proc/meminfo" (lambda (str) (and str (read str)))
              '("MemTotal:" "MemAvailable:" "MemFree:" "Buffers:" "Cached:"))
           (if memavailable
               (/ (* (- memtotal memavailable) 100) memtotal)
             (/ (* (- memtotal (+ memfree buffers cached)) 100) memtotal)))
  :annotation (cl-destructuring-bind (swaptotal swapfree)
                  (symon-linux--read-lines
                   "/proc/meminfo" 'read '("SwapTotal:" "SwapFree:"))
                (let ((swapped (/ (- swaptotal swapfree) 1000)))
                  (unless (zerop swapped) (format "%dMB Swapped" swapped)))))

(define-symon-monitor symon-linux-battery-monitor
  :index "BAT:" :unit "%" :sparkline t
  :fetch (when battery-status-function
           (read (cdr (assoc ?p (funcall battery-status-function))))))

(defvar symon-linux--last-network-rx nil)

(define-symon-monitor symon-linux-network-rx-monitor
  :index "RX:" :unit "KB/s" :sparkline t
  :upper-bound symon-network-rx-upper-bound
  :setup (setq symon-linux--last-network-rx nil)
  :fetch (with-temp-buffer
           (insert-file-contents "/proc/net/dev")
           (goto-char 1)
           (let ((rx 0))
             (while (search-forward-regexp "^[\s\t]*\\(.*\\):" nil t)
               (unless (string= (match-string 1) "lo")
                 (setq rx (+ rx (read (current-buffer))))))
             (prog1 (when symon-linux--last-network-rx
                      (/ (- rx symon-linux--last-network-rx) symon-refresh-rate 1000))
               (setq symon-linux--last-network-rx rx)))))

(defvar symon-linux--last-network-tx nil)

(define-symon-monitor symon-linux-network-tx-monitor
  :index "TX:" :unit "KB/s" :sparkline t
  :upper-bound symon-network-tx-upper-bound
  :setup (setq symon-linux--last-network-tx nil)
  :fetch (with-temp-buffer
           (insert-file-contents "/proc/net/dev")
           (goto-char 1)
           (let ((tx 0))
             (while (search-forward-regexp "^[\s\t]*\\(.*\\):" nil t)
               (unless (string= (match-string 1) "lo")
                 (forward-word 8)
                 (setq tx (+ tx (read (current-buffer))))))
             (prog1 (when symon-linux--last-network-tx
                      (/ (- tx symon-linux--last-network-tx) symon-refresh-rate 1000))
               (setq symon-linux--last-network-tx tx)))))

;;   + windows monitors

(defvar symon-windows--wmi-process-reference-count 0)

(defun symon-windows--maybe-start-wmi-process ()
  (setq symon-windows--wmi-process-reference-count
        (1+ symon-windows--wmi-process-reference-count))
  (unless (get-buffer " *symon-wmi*")
    (let ((proc (start-process-shell-command
                 "symon-wmi" " *symon-wmi*"
                 (format "powershell -command                       \
$last = 0;                                                          \
while(1)                                                            \
{                                                                   \
    echo ----;                                                      \
                                                                    \
    $t = (gwmi Win32_ComputerSystem).TotalPhysicalMemory / 1000;    \
    $f = (gwmi Win32_OperatingSystem).FreePhysicalMemory;           \
    echo mem:$(($t - $f) * 100 / $t);                               \
                                                                    \
    echo swap:$((gwmi Win32_PageFileUsage).CurrentUsage);           \
                                                                    \
    echo bat:$((gwmi Win32_Battery).EstimatedChargeRemaining);      \
                                                                    \
    $r = 0;                                                         \
    $t = 0;                                                         \
    $w = gwmi Win32_PerfRawData_Tcpip_NetworkInterface;             \
    foreach($x in $w){                                              \
        $r = $r + $x.BytesReceivedPersec;                           \
        $t = $t + $x.BytesSentPersec                                \
    }                                                               \
    echo rx:$($r / 1000);                                           \
    echo tx:$($t / 1000);                                           \
                                                                    \
    $p = (gwmi Win32_PerfRawData_Counters_ProcessorInformation)[0]; \
    if($last)                                                       \
    {                                                               \
        $dt = $p.Timestamp_Sys100NS - $last.Timestamp_Sys100NS;     \
        $dp = $p.PercentProcessorTime - $last.PercentProcessorTime; \
        echo cpu:$((1 - ($dp / $dt)) * 100);                        \
    }                                                               \
    $last = $p;                                                     \
                                                                    \
    sleep %d                                                        \
}"
                         symon-refresh-rate)))
          (filter (lambda (proc str)
                    (when (get-buffer " *symon-wmi*")
                      (with-current-buffer " *symon-wmi*"
                        (when (and (string-match "-" str) (search-backward "----" nil t))
                          (delete-region 1 (point)))
                        (goto-char (1+ (buffer-size)))
                        (insert str))))))
      (set-process-query-on-exit-flag proc nil)
      (set-process-filter proc filter))))

(defun symon-windows--maybe-kill-wmi-process ()
  (setq symon-windows--wmi-process-reference-count
        (1- symon-windows--wmi-process-reference-count))
  (when (and (zerop symon-windows--wmi-process-reference-count)
             (get-buffer " *symon-wmi*"))
    (kill-buffer " *symon-wmi*")))

(defun symon-windows--read-value (index)
  (when (get-buffer " *symon-wmi*")
    (with-current-buffer " *symon-wmi*"
      (when (save-excursion
              (search-backward-regexp (concat index ":\\([0-9]+\\)\\>") nil t))
        (read (match-string 1))))))

(define-symon-monitor symon-windows-cpu-monitor
  :index "CPU:" :unit "%" :sparkline t
  :setup (symon-windows--maybe-start-wmi-process)
  :cleanup (symon-windows--maybe-kill-wmi-process)
  :fetch (symon-windows--read-value "cpu"))

(define-symon-monitor symon-windows-memory-monitor
  :index "MEM:" :unit "%" :sparkline t
  :setup (symon-windows--maybe-start-wmi-process)
  :cleanup (symon-windows--maybe-kill-wmi-process)
  :fetch (symon-windows--read-value "mem")
  :annotation (let ((swapped (symon-windows--read-value "swap")))
                (when (and swapped (> swapped 0))
                  (format "%dMB Swapped" swapped))))

(define-symon-monitor symon-windows-battery-monitor
  :index "BAT:" :unit "%" :sparkline t
  :setup (symon-windows--maybe-start-wmi-process)
  :cleanup (symon-windows--maybe-kill-wmi-process)
  :fetch (symon-windows--read-value "bat"))

(defvar symon-windows--last-network-rx nil)

(define-symon-monitor symon-windows-network-rx-monitor
  :index "RX:" :unit "KB/s" :sparkline t
  :upper-bound symon-network-rx-upper-bound
  :setup (progn
           (symon-windows--maybe-start-wmi-process)
           (setq symon-windows--last-network-rx nil))
  :cleanup (symon-windows--maybe-kill-wmi-process)
  :fetch (let ((rx (symon-windows--read-value "rx")))
           (prog1 (when symon-windows--last-network-rx
                    (/ (- rx symon-windows--last-network-rx) symon-refresh-rate))
             (setq symon-windows--last-network-rx rx))))

(defvar symon-windows--last-network-tx nil)

(define-symon-monitor symon-windows-network-tx-monitor
  :index "TX:" :unit "KB/s" :sparkline t
  :upper-bound symon-network-tx-upper-bound
  :setup (progn
           (symon-windows--maybe-start-wmi-process)
           (setq symon-windows--last-network-tx nil))
  :cleanup (symon-windows--maybe-kill-wmi-process)
  :fetch (let ((tx (symon-windows--read-value "tx")))
           (prog1 (when symon-windows--last-network-tx
                    (/ (- tx symon-windows--last-network-tx) symon-refresh-rate))
             (setq symon-windows--last-network-tx tx))))

;;   + misc monitors

(define-symon-monitor symon-current-time-monitor
  :display (format-time-string "%H:%M"))

;; + symon core

(defvar symon--cleanup-fns    nil)
(defvar symon--display-fns    nil)
(defvar symon--display-active nil)
(defvar symon--timer-objects  nil)

;;;###autoload
(define-minor-mode symon-mode
  "tiny graphical system monitor"
  :init-value nil
  :global t
  (cond (symon-mode
         (unless symon-monitors
           (message "Warning: `symon-monitors' is empty."))
         (let ((monitors (mapcar (lambda (s) (get s 'symon-monitor)) symon-monitors)))
           (mapc (lambda (m) (funcall (aref m 0))) monitors)
           (setq symon--cleanup-fns    (mapcar (lambda (m) (aref m 1)) monitors)
                 symon--display-fns    (mapcar (lambda (m) (aref m 2)) monitors)
                 symon--display-active nil
                 symon--timer-objects
                 (list (run-with-timer 0 symon-refresh-rate 'symon--redisplay)
                       (run-with-idle-timer symon-delay t 'symon-display)))
           (add-hook 'pre-command-hook 'symon--display-end)))
        (t
         (remove-hook 'pre-command-hook 'symon--display-end)
         (mapc 'cancel-timer symon--timer-objects)
         (mapc 'funcall symon--cleanup-fns))))

(defun symon-display ()
  "activate symon display."
  (interactive)
  (unless (active-minibuffer-window)
    (let* ((message-log-max nil))   ; do not insert to *Messages* buffer
      (message "%s" (apply 'concat (mapcar 'funcall symon--display-fns))))
    (setq symon--display-active t)))

(defun symon--redisplay ()
  "update symon display."
  (when symon--display-active (symon-display)))

(defun symon--display-end ()
  "deactivate symon display."
  (setq symon--display-active nil))

;; + (backward compatibility)

(defvar symon-sparkline-size nil)

(make-obsolete-variable 'symon-sparkline-size
                        "symon-sparkline-height, symon-sparkline-width"
                        "2015/2/8")

;; + provide

(provide 'symon)

;;; symon.el ends here<|MERGE_RESOLUTION|>--- conflicted
+++ resolved
@@ -146,16 +146,9 @@
           (when (numberp sample)
             (setq y (floor (* (- sample minimum) height-per-point)))
             (when (and (<= 0 y) (< y symon-sparkline-height))
-<<<<<<< HEAD
               (aset image-data (+ (* (- symon-sparkline-height y 1)
                                      symon-sparkline-width) x) t))))
-        `(image :type xbm :data ,image-data :ascent ,symon-sparkline-ascent
-                :height ,symon-sparkline-height :width ,symon-sparkline-width)))))
-=======
-              (setq ix (+ (* (- symon-sparkline-height y 1) symon-sparkline-width) x))
-              (aset image-data ix (not (aref image-data ix))))))
 	(symon--create-image image-data symon-sparkline-width symon-sparkline-height)))))
->>>>>>> 92430f14
 
 (defun symon--make-history-ring ()
   "like `(make-ring symon-history-size)' but filled with `nil'."
